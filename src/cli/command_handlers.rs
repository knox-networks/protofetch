<<<<<<< HEAD
use tracing::{info, instrument};
=======
use log::info;
>>>>>>> ebe8a4f7

use crate::{
    cache::ProtofetchGitCache,
    fetch,
    model::{
        protodep::ProtodepDescriptor,
        protofetch::{lock::LockFile, Descriptor},
    },
    proto,
};
use std::{
    error::Error,
    path::{Path, PathBuf},
};

const DEFAULT_OUTPUT_DIRECTORY_NAME: &str = "proto_src";

/// Handler to fetch command
#[instrument]
pub fn do_fetch(
    force_lock: bool,
    cache: &ProtofetchGitCache,
    root: &Path,
    module_file_name: &Path,
    lock_file_name: &Path,
    cache_dependencies_directory_name: &Path,
    output_directory_name: Option<&Path>,
) -> Result<(), Box<dyn Error>> {
    let lock_file_path = root.join(lock_file_name);
    let lockfile = if force_lock || !lock_file_path.exists() {
        do_lock(cache, root, module_file_name, lock_file_name)?
    } else {
        LockFile::from_file(&lock_file_path)?
    };
    let cache_dependencies_directory_path = cache.location.join(cache_dependencies_directory_name);
    let output_directory_name = output_directory_name
        .or_else(|| lockfile.proto_out_dir.as_ref().map(Path::new))
        .unwrap_or(Path::new(DEFAULT_OUTPUT_DIRECTORY_NAME));
    let output_directory_path = root.join(output_directory_name);
    fetch::fetch_sources(cache, &lockfile, &cache_dependencies_directory_path)?;
    //Copy proto_out files to actual target
    proto::copy_proto_files(
        &output_directory_path,
        &cache_dependencies_directory_path,
        &lockfile,
    )?;
    Ok(())
}

/// Handler to lock command
/// Loads dependency descriptor from protofetch toml or protodep toml
/// Generates a lock file based on the protofetch.toml
pub fn do_lock(
    cache: &ProtofetchGitCache,
    root: &Path,
    module_file_name: &Path,
    lock_file_name: &Path,
) -> Result<LockFile, Box<dyn Error>> {
<<<<<<< HEAD
    tracing::debug!("Generating lockfile...");
    let dir = env::current_dir()?.canonicalize()?;
    let conf_path = dir.join(conf_path);
    let protodep_toml_path = dir.join(Path::new("protodep.toml"));
=======
    log::debug!("Generating lockfile...");
    let root = root.canonicalize()?;
    let module_file_path = root.join(module_file_name);
    let lock_file_path = root.join(lock_file_name);
    let protodep_toml_path = root.join(Path::new("protodep.toml"));
>>>>>>> ebe8a4f7

    let module_descriptor = Descriptor::from_file(module_file_path.as_path()).or_else(|_| {
        ProtodepDescriptor::from_file(protodep_toml_path.as_path())
            .and_then(|d| d.into_proto_fetch())
    })?;

    let lockfile = fetch::lock(&module_descriptor, cache)?;

    tracing::debug!("Generated lockfile: {:?}", lockfile);
    let value_toml = toml::Value::try_from(&lockfile)?;
    std::fs::write(&lock_file_path, toml::to_string_pretty(&value_toml)?)?;

<<<<<<< HEAD
    tracing::info!("Wrote lockfile to {}", lockfile_path.to_string_lossy());
=======
    log::info!("Wrote lockfile to {}", lock_file_path.display());
>>>>>>> ebe8a4f7

    Ok(lockfile)
}

/// Handler to init command
pub fn do_init(
    root: &Path,
    name: Option<String>,
    module_file_name: &Path,
) -> Result<(), Box<dyn Error>> {
    let root = root.canonicalize()?;
    let name = build_module_name(name, &root)?;
    let descriptor = Descriptor::new(name, None, None, vec![]);
    let module_file_path = root.join(module_file_name);
    create_module_dir(descriptor, &module_file_path, false)
}

///Migrate from protodep to protofetch
/// 1 - Reads protodep.toml
/// 2 - Translates descriptor
/// 3 - Writes protofetch.toml
/// 4 - Deletes protodep.toml
pub fn do_migrate(
    root: &Path,
    name: Option<String>,
    module_file_name: &Path,
    source_directory_path: &Path,
) -> Result<(), Box<dyn Error>> {
    //protodep default file
    let protodep_toml_path = source_directory_path.join("protodep.toml");
    let protodep_lock_path = source_directory_path.join("protodep.lock");
    let descriptor =
        ProtodepDescriptor::from_file(&protodep_toml_path).and_then(|d| d.into_proto_fetch())?;
    let root = Path::new(root).canonicalize()?;
    let name = build_module_name(name, &root)?;
    let descriptor_with_name = Descriptor { name, ..descriptor };
    let module_file_path = root.join(module_file_name);
    create_module_dir(descriptor_with_name, &module_file_path, false)?;
    std::fs::remove_file(protodep_toml_path)?;
    std::fs::remove_file(protodep_lock_path)?;
    Ok(())
}

pub fn do_clean(
    root: &Path,
    lock_file_name: &Path,
    output_directory_name: Option<&Path>,
) -> Result<(), Box<dyn Error>> {
    let lock_file_path = root.join(lock_file_name);
    if lock_file_path.exists() {
        let lockfile = LockFile::from_file(&lock_file_path)?;
        let output_directory_name = output_directory_name
            .or_else(|| lockfile.proto_out_dir.as_ref().map(Path::new))
            .unwrap_or(Path::new(DEFAULT_OUTPUT_DIRECTORY_NAME));
        let output_directory_path = root.join(output_directory_name);
        info!(
            "Cleaning protofetch proto_out source files folder {}.",
            output_directory_path.display()
        );
        std::fs::remove_dir_all(output_directory_path)?;
        std::fs::remove_file(lock_file_path)?;
        Ok(())
    } else {
        Ok(())
    }
}

pub fn do_clear_cache(cache: &ProtofetchGitCache) -> Result<(), Box<dyn Error>> {
    if cache.location.exists() {
        info!(
            "Clearing protofetch repository cache {}.",
            &cache.location.display()
        );
        std::fs::remove_dir_all(&cache.location)?;
        Ok(())
    } else {
        Ok(())
    }
}

/// Name if present otherwise attempt to extract from directory
fn build_module_name(name: Option<String>, path: &Path) -> Result<String, Box<dyn Error>> {
    match name {
        Some(name) => Ok(name),
        None => {
            let filename = path.file_name();

            match filename {
                Some(dir) => Ok(dir.to_string_lossy().to_string()),
                None => Err(
                    "Module name not given and could not convert location to directory name".into(),
                ),
            }
        }
    }
}

fn create_module_dir(
    descriptor: Descriptor,
    module_filename_path: &PathBuf,
    ow: bool,
) -> Result<(), Box<dyn Error>> {
    if !module_filename_path.exists() {
        std::fs::write(
            module_filename_path,
            toml::to_string_pretty(&descriptor.into_toml())?,
        )?;
        Ok(())
    } else if ow {
        std::fs::remove_file(module_filename_path)?;
        std::fs::write(
            module_filename_path,
            toml::to_string_pretty(&descriptor.into_toml())?,
        )?;
        Ok(())
    } else {
        Err(format!("File already exists: {}", module_filename_path.display()).into())
    }
}<|MERGE_RESOLUTION|>--- conflicted
+++ resolved
@@ -1,8 +1,4 @@
-<<<<<<< HEAD
-use tracing::{info, instrument};
-=======
-use log::info;
->>>>>>> ebe8a4f7
+use tracing::{debug, info, instrument};
 
 use crate::{
     cache::ProtofetchGitCache,
@@ -61,18 +57,11 @@
     module_file_name: &Path,
     lock_file_name: &Path,
 ) -> Result<LockFile, Box<dyn Error>> {
-<<<<<<< HEAD
-    tracing::debug!("Generating lockfile...");
-    let dir = env::current_dir()?.canonicalize()?;
-    let conf_path = dir.join(conf_path);
-    let protodep_toml_path = dir.join(Path::new("protodep.toml"));
-=======
-    log::debug!("Generating lockfile...");
+    debug!("Generating lockfile...");
     let root = root.canonicalize()?;
     let module_file_path = root.join(module_file_name);
     let lock_file_path = root.join(lock_file_name);
     let protodep_toml_path = root.join(Path::new("protodep.toml"));
->>>>>>> ebe8a4f7
 
     let module_descriptor = Descriptor::from_file(module_file_path.as_path()).or_else(|_| {
         ProtodepDescriptor::from_file(protodep_toml_path.as_path())
@@ -81,15 +70,11 @@
 
     let lockfile = fetch::lock(&module_descriptor, cache)?;
 
-    tracing::debug!("Generated lockfile: {:?}", lockfile);
+    debug!("Generated lockfile: {:?}", lockfile);
     let value_toml = toml::Value::try_from(&lockfile)?;
     std::fs::write(&lock_file_path, toml::to_string_pretty(&value_toml)?)?;
 
-<<<<<<< HEAD
-    tracing::info!("Wrote lockfile to {}", lockfile_path.to_string_lossy());
-=======
-    log::info!("Wrote lockfile to {}", lock_file_path.display());
->>>>>>> ebe8a4f7
+    info!("Wrote lockfile to {}", lock_file_path.to_string_lossy());
 
     Ok(lockfile)
 }
