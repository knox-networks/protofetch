--- conflicted
+++ resolved
@@ -3,7 +3,6 @@
     AllowPolicies, DenyPolicies, DependencyName,
 };
 use derive_new::new;
-use log::{debug, info, trace};
 use std::{
     collections::HashSet,
     fs::File,
@@ -442,12 +441,8 @@
         collections::{BTreeSet, HashSet},
         path::{Path, PathBuf},
     };
-<<<<<<< HEAD
-    use test_tracing::test;
-=======
 
     use pretty_assertions::assert_eq;
->>>>>>> ebe8a4f7
 
     #[test]
     fn content_root_dependencies() {
@@ -724,11 +719,7 @@
 
     #[test]
     fn generate_valid_lock_no_dep() {
-<<<<<<< HEAD
-        let expected = r#"module_name = 'test'
-=======
         let expected = r#"module_name = "test"
->>>>>>> ebe8a4f7
 
 [[dependencies]]
 commit_hash = "hash2"
@@ -749,15 +740,6 @@
         let lock_file = LockFile {
             module_name: "test".to_string(),
             proto_out_dir: None,
-<<<<<<< HEAD
-            dependencies: BTreeSet::from([LockedDependency {
-                name: DependencyName::new("dep2".to_string()),
-                commit_hash: "hash2".to_string(),
-                coordinate: Coordinate::default(),
-                dependencies: BTreeSet::new(),
-                rules: Rules::default(),
-            }]),
-=======
             dependencies: vec![LockedDependency {
                 name: DependencyName::new("dep2".to_string()),
                 commit_hash: "hash2".to_string(),
@@ -766,7 +748,6 @@
                 dependencies: BTreeSet::new(),
                 rules: Rules::default(),
             }],
->>>>>>> ebe8a4f7
         };
         let value_toml = toml::Value::try_from(lock_file).unwrap();
         let string_fmt = toml::to_string_pretty(&value_toml).unwrap();
@@ -778,15 +759,6 @@
         let lock_file = LockFile {
             module_name: "test".to_string(),
             proto_out_dir: None,
-<<<<<<< HEAD
-            dependencies: BTreeSet::from([LockedDependency {
-                name: DependencyName::new("dep2".to_string()),
-                commit_hash: "hash2".to_string(),
-                coordinate: Coordinate::default(),
-                dependencies: BTreeSet::new(),
-                rules: Rules::default(),
-            }]),
-=======
             dependencies: vec![LockedDependency {
                 name: DependencyName::new("dep2".to_string()),
                 commit_hash: "hash2".to_string(),
@@ -795,7 +767,6 @@
                 dependencies: BTreeSet::new(),
                 rules: Rules::default(),
             }],
->>>>>>> ebe8a4f7
         };
         let value_toml = toml::Value::try_from(&lock_file).unwrap();
         let string_fmt = toml::to_string_pretty(&value_toml).unwrap();
