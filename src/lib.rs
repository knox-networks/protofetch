--- conflicted
+++ resolved
@@ -6,18 +6,4 @@
 mod proto;
 mod proto_repository;
 
-<<<<<<< HEAD
-#[macro_use]
-extern crate strum;
-#[macro_use]
-extern crate smart_default;
-
-pub mod cache;
-pub mod cli;
-pub mod fetch;
-pub mod model;
-pub mod proto;
-pub mod proto_repository;
-=======
-pub use api::{Protofetch, ProtofetchBuilder};
->>>>>>> ebe8a4f7
+pub use api::{Protofetch, ProtofetchBuilder};