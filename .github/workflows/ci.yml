on:
  pull_request: {}
  push:
    branches:
      - master
    tags: [ 'v*.*.*' ]

name: CI

env:
  CARGO_TERM_COLOR: always

jobs:
  lint:
    runs-on: ubuntu-latest
    steps:
      - name: Checkout sources
        uses: actions/checkout@v3

<<<<<<< HEAD
      - name: Install nightly toolchain with rustfmt available
        uses: dtolnay/rust-toolchain@stable
        with:
          toolchain: nightly
          components: rustfmt


      - name: Rustfmt
        run: rustfmt +nightly --edition 2021 "$(find . -type f -iname "*.rs")"
  linting:
    name: Linting
    runs-on: ubuntu-latest
=======
      - name: Cache Rust dependencies
        uses: Swatinem/rust-cache@v2

      - name: Check that Cargo.lock is up-to-date
        run: cargo metadata --format-version 1 --locked

      - name: Run cargo fmt
        run: cargo fmt --check

      - name: Run cargo clippy
        run: cargo clippy -- -D warnings

      - name: Run cargo check
        run: cargo check

  test:
    strategy:
      matrix:
        runner: [ ubuntu-latest, macos-latest, windows-latest ]
    runs-on: ${{ matrix.runner }}
>>>>>>> ebe8a4f7
    steps:
      - name: Checkout sources
        uses: actions/checkout@v3

      - name: Cache Rust dependencies
        uses: Swatinem/rust-cache@v2

<<<<<<< HEAD
      - name: Install Rust toolchain
        uses: dtolnay/rust-toolchain@stable
        with:
          components: clippy

      - run: cargo clippy -- -D warnings
      - run: cargo check
  ci-linux:
    name: CI Linux
    runs-on: ubuntu-latest
    steps:
      - name: Checkout sources
=======
      - name: Run cargo test
        run: cargo test
     
  update-release-draft:
    runs-on: ubuntu-latest
    if: github.repository == 'coralogix/protofetch' && github.ref == 'refs/heads/master'
    steps:
      - uses: release-drafter/release-drafter@v5
        env:
          GITHUB_TOKEN: ${{ secrets.GITHUB_TOKEN }}

  package-linux:
    runs-on: ubuntu-latest
    needs: [ lint, test ]
    strategy:
      fail-fast: false
      matrix:
        target: [ aarch64-unknown-linux-musl, x86_64-unknown-linux-musl ]
    steps:
      - name: Checkout
        uses: actions/checkout@v3

      - name: Cache Rust dependencies
        uses: Swatinem/rust-cache@v2
        with:
          key: ${{ matrix.target }}

      - name: Install cross
        run: |
          cargo install --locked cross

      - name: Build
        run: cross build --release --target ${{ matrix.target }} --features vendored-openssl,vendored-libgit2

      - name: Package
        run: |
          mv target/${{ matrix.target }}/release bin/
          tar -czvf protofetch_${{ matrix.target }}.tar.gz bin/protofetch

      - name: Upload
        uses: actions/upload-artifact@v3
        with:
          name: packages
          path: protofetch_${{ matrix.target }}.tar.gz

  package-mac:
    runs-on: macos-latest
    needs: [ lint, test ]
    steps:
      - name: Checkout
>>>>>>> ebe8a4f7
        uses: actions/checkout@v3

      - name: Cache Rust dependencies
        uses: Swatinem/rust-cache@v2

      - name: Build
        run: |
          cargo build --release
      
      # We use gtar to make sure compressed files are not detected as sparse
      - name: Package
        run: |
          mv target/release bin/
          gtar -czvf protofetch_darwin_amd64.tar.gz bin/protofetch

<<<<<<< HEAD
      - name: Install Rust toolchain
        uses: dtolnay/rust-toolchain@stable
        with:
          components: clippy

      - run: cargo test
  ci-mac:
    name: CI MacOS
    runs-on: macos-latest
    steps:
      - name: Checkout sources
        uses: actions/checkout@v3

      - name: Install Rust toolchain
        uses: dtolnay/rust-toolchain@stable
        with:
          components: clippy

      - run: cargo test
=======
      - name: Upload
        uses: actions/upload-artifact@v3
        with:
          name: packages
          path: protofetch_darwin_amd64.tar.gz

  package-windows:
    runs-on: windows-latest
    needs: [ lint, test ]
    steps:
      - name: Checkout
        uses: actions/checkout@v3

      - name: Cache Rust dependencies
        uses: Swatinem/rust-cache@v2

      - name: Build
        run: |
          cargo build --release
      
      - name: Package
        run: |
          mv target/release bin/
          tar -czvf protofetch_win64.tar.gz bin/protofetch.exe

      - name: Upload
        uses: actions/upload-artifact@v3
        with:
          name: packages
          path: protofetch_win64.tar.gz

  release:
    runs-on: ubuntu-latest
    if: github.repository == 'coralogix/protofetch' && startsWith(github.ref, 'refs/tags/')
    needs: [ package-linux, package-mac, package-windows ]
    env:
      CRATES_IO_TOKEN: ${{ secrets.CRATES_IO_TOKEN }}
      NPM_TOKEN: ${{ secrets.NPM_ACCESS_TOKEN }}

    steps:
      - name: Checkout
        uses: actions/checkout@v3

      - name: Publish cargo package
        run: cargo publish --token ${{ env.CRATES_IO_TOKEN }}

      - name: Publish npm package
        run: |
          VERSION=$(sed -n -e '/version/ s/.* = *//p' "Cargo.toml" | head -1 | tr -d '"')
          export VERSION
          # Tee had issue to write to the same file which is used for read so creating a temp package.json file
          mv .github/npm/package.json .github/npm/package.json.temp
          sed "s/VERSION#TO#REPLACE/${VERSION}/g" .github/npm/package.json.temp |  tee .github/npm/package.json
          echo "//registry.npmjs.org/:_authToken=$NPM_TOKEN" > ".npmrc"
          npm publish .github/npm

      - name: Download artifacts
        uses: actions/download-artifact@v3
        with:
          name: packages

      - name: Upload release artifacts
        uses: softprops/action-gh-release@v1
        with:
          files: |
            protofetch_aarch64-unknown-linux-musl.tar.gz
            protofetch_x86_64-unknown-linux-musl.tar.gz
            protofetch_darwin_amd64.tar.gz
            protofetch_win64.tar.gz
>>>>>>> ebe8a4f7
<|MERGE_RESOLUTION|>--- conflicted
+++ resolved
@@ -17,20 +17,6 @@
       - name: Checkout sources
         uses: actions/checkout@v3
 
-<<<<<<< HEAD
-      - name: Install nightly toolchain with rustfmt available
-        uses: dtolnay/rust-toolchain@stable
-        with:
-          toolchain: nightly
-          components: rustfmt
-
-
-      - name: Rustfmt
-        run: rustfmt +nightly --edition 2021 "$(find . -type f -iname "*.rs")"
-  linting:
-    name: Linting
-    runs-on: ubuntu-latest
-=======
       - name: Cache Rust dependencies
         uses: Swatinem/rust-cache@v2
 
@@ -51,7 +37,6 @@
       matrix:
         runner: [ ubuntu-latest, macos-latest, windows-latest ]
     runs-on: ${{ matrix.runner }}
->>>>>>> ebe8a4f7
     steps:
       - name: Checkout sources
         uses: actions/checkout@v3
@@ -59,20 +44,6 @@
       - name: Cache Rust dependencies
         uses: Swatinem/rust-cache@v2
 
-<<<<<<< HEAD
-      - name: Install Rust toolchain
-        uses: dtolnay/rust-toolchain@stable
-        with:
-          components: clippy
-
-      - run: cargo clippy -- -D warnings
-      - run: cargo check
-  ci-linux:
-    name: CI Linux
-    runs-on: ubuntu-latest
-    steps:
-      - name: Checkout sources
-=======
       - name: Run cargo test
         run: cargo test
      
@@ -123,7 +94,6 @@
     needs: [ lint, test ]
     steps:
       - name: Checkout
->>>>>>> ebe8a4f7
         uses: actions/checkout@v3
 
       - name: Cache Rust dependencies
@@ -139,27 +109,6 @@
           mv target/release bin/
           gtar -czvf protofetch_darwin_amd64.tar.gz bin/protofetch
 
-<<<<<<< HEAD
-      - name: Install Rust toolchain
-        uses: dtolnay/rust-toolchain@stable
-        with:
-          components: clippy
-
-      - run: cargo test
-  ci-mac:
-    name: CI MacOS
-    runs-on: macos-latest
-    steps:
-      - name: Checkout sources
-        uses: actions/checkout@v3
-
-      - name: Install Rust toolchain
-        uses: dtolnay/rust-toolchain@stable
-        with:
-          components: clippy
-
-      - run: cargo test
-=======
       - name: Upload
         uses: actions/upload-artifact@v3
         with:
@@ -228,5 +177,4 @@
             protofetch_aarch64-unknown-linux-musl.tar.gz
             protofetch_x86_64-unknown-linux-musl.tar.gz
             protofetch_darwin_amd64.tar.gz
-            protofetch_win64.tar.gz
->>>>>>> ebe8a4f7
+            protofetch_win64.tar.gz